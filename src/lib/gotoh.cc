/*
# Copyright (c) 2021 Juan J. Garcia Mesa <juanjosegarciamesa@gmail.com>
#
# Permission is hereby granted, free of charge, to any person obtaining a copy
# of this software and associated documentation files (the "Software"), to deal
# in the Software without restriction, including without limitation the rights
# to use, copy, modify, merge, publish, distribute, sublicense, and/or sell
# copies of the Software, and to permit persons to whom the Software is
# furnished to do so, subject to the following conditions:
#
# The above copyright notice and this permission notice shall be included in all
# copies or substantial portions of the Software.
#
# THE SOFTWARE IS PROVIDED "AS IS", WITHOUT WARRANTY OF ANY KIND, EXPRESS OR
# IMPLIED, INCLUDING BUT NOT LIMITED TO THE WARRANTIES OF MERCHANTABILITY,
# FITNESS FOR A PARTICULAR PURPOSE AND NONINFRINGEMENT. IN NO EVENT SHALL THE
# AUTHORS OR COPYRIGHT HOLDERS BE LIABLE FOR ANY CLAIM, DAMAGES OR OTHER
# LIABILITY, WHETHER IN AN ACTION OF CONTRACT, TORT OR OTHERWISE, ARISING FROM,
# OUT OF OR IN CONNECTION WITH THE SOFTWARE OR THE USE OR OTHER DEALINGS IN THE
# SOFTWARE.
*/

#include <doctest/doctest.h>

#include <coati/gotoh.hpp>

/* Dynamic Programming implementation of Marginal MG94 model*/
int mg94_marginal(std::vector<std::string> sequences, alignment_t& aln,
                  Matrix& P_m, bool frameshifts) {
    // P matrix for marginal Muse and Gaut codon model
    Tensor p = mg94_marginal_p(P_m);

    std::string seq_a = sequences[0];
    std::string seq_b = sequences[1];
    int m = static_cast<int>(sequences[0].length());
    int n = static_cast<int>(sequences[1].length());

    // ensure that length of first sequence (reference) is multiple of 3
    if((m % 3 != 0) || (!frameshifts && (n % 3 != 0))) {
        throw std::invalid_argument(
            "Reference coding sequence length must be a multiple of 3 (" +
            std::to_string(m) + "). Exiting!");
    }

    // DP matrices for match/mismatch (D), insertion (P), and deletion (Q)
    Matrix D(m + 1, n + 1, std::numeric_limits<float>::max());
    Matrix P(m + 1, n + 1, std::numeric_limits<float>::max());
    Matrix Q(m + 1, n + 1, std::numeric_limits<float>::max());

    // backtracking info matrices for match/mismatch (Bd), insert (Bp), and
    // deletion (Bq)
    Matrix Bd(m + 1, n + 1, -1.0f);
    Matrix Bp(m + 1, n + 1, -1.0f);
    Matrix Bq(m + 1, n + 1, -1.0f);

    float insertion = logf(0.001);
    float deletion = logf(0.001);
    float insertion_ext = logf(1.0f - (1.0 / 6.0));
    float deletion_ext = logf(1.0f - (1.0 / 6.0));
    float no_insertion = logf(1.0f - 0.001);
    float no_deletion = logf(1.0f - 0.001);
    float no_insertion_ext = logf(1.0f / 6.0);
    float no_deletion_ext = logf(1.0f / 6.0);

    float nuc_freqs[5] = {logf(0.308), logf(0.185), logf(0.199), logf(0.308),
                          logf(0.25)};

    // DP and backtracking matrices initialization

    // fill first values on D that are independent
    unsigned char pos = seq_b[0];
    D(0, 0) = 0.0;  // 0.0;
    Bd(0, 0) = 0;
    D(0, 1) = -insertion - nuc_freqs[nt4_table[pos]];
    Bd(0, 1) = 1;
    D(1, 0) = -no_insertion - deletion;
    Bd(1, 0) = 2;

    // fill first row of D
    if(n + 1 >= 2) {
        for(int j = 2; j < n + 1; j++) {
            pos = seq_b[j - 1];
            D(0, j) = D(0, j - 1) - insertion_ext - nuc_freqs[nt4_table[pos]];
            Bd(0, j) = 1;
        }
    }

    // fill first column of D
    if(m + 1 >= 2) {
        for(int i = 2; i < m + 1; i++) {
            D(i, 0) = D(i - 1, 0) - deletion_ext;
            Bd(i, 0) = 2;
        }
    }

    std::string codon;
    float p1{NAN}, p2{NAN}, q0{NAN}, q1{NAN}, q2{NAN}, d{NAN}, mch{NAN};

    for(int i = 1; i < m + 1; i++) {
        codon = seq_a.substr((((i - 1) / 3) * 3), 3);  // current codon
        for(int j = 1; j < n + 1; j++) {
            // insertions can follow matches or insertions
            pos = seq_b[j - 1];
            p1 = P(i, j - 1) - insertion_ext -
                 nuc_freqs[nt4_table[pos]];  // gap extend
            p2 = D(i, j - 1) - insertion -
                 nuc_freqs[nt4_table[pos]];  // gap open
            P(i, j) = std::fmin(p1, p2);
            // 1 is insertion extension, 2 is insertion opening
            Bp(i, j) = p1 < p2 ? 1 : 2;

            // deletions can follow matches, insertions, or deletions
            q0 = Q(i - 1, j) - deletion_ext;
            q1 = D(i - 1, j) - no_insertion - deletion;
            q2 = P(i - 1, j) - no_insertion_ext - deletion;
            Q(i, j) = std::fmin(std::fmin(q1, q2), q0);
            // 1 is deletion extension, 2 is deletion opening
            Bq(i, j) = ((q0 < q1) && (q0 < q2)) ? 1 : 2;

            // matches can follow matches, insertions, or deletions
            mch = logf(transition(codon, (i) % 3, seq_b[j - 1], p, j % 3,
                                  frameshifts));
            if(Bd(i - 1, j - 1) == 0) {  // match -> match
                d = D(i - 1, j - 1) - no_insertion - no_deletion - mch;
            } else if(Bd(i - 1, j - 1) == 1) {  // insertion -> match
                d = D(i - 1, j - 1) - no_insertion_ext - no_deletion - mch;
            } else {  // deletion -> match
                d = D(i - 1, j - 1) - no_deletion_ext - mch;
            }

            // D[i,j] = highest weight between insertion, deletion, and
<<<<<<< HEAD
            // match/mismatch
            //	in this case, lowest (-logf(weight)) value
            int path = 0;
            auto score = d;
            if(P(i, j) < score) {
                score = P(i, j);
                path = 1;
=======
            // match/mismatch. In this case, lowest (-logf(weight)) value
            if(d < P(i, j)) {
                if(d < Q(i, j)) {
                    D(i, j) = d;
                    Bd(i, j) = 0;
                } else {
                    D(i, j) = Q(i, j);
                    Bd(i, j) = 2;
                }
            } else {
                if(P(i, j) < Q(i, j)) {
                    D(i, j) = P(i, j);
                    Bd(i, j) = 1;
                } else {
                    D(i, j) = Q(i, j);
                    Bd(i, j) = 2;
                }
>>>>>>> 35fc45c9
            }
            if(Q(i, j) < score) {
                score = Q(i, j);
                path = 2;
            }
            D(i, j) = score;
            Bd(i, j) = path;
        }
    }

    // adjust terminal state
    D(m, n) -= no_insertion;
    P(m, n) -= no_insertion_ext;
    int path = 0;
    auto score = D(m, n);
    if(P(m, n) < score) {
        score = P(m, n);
        path = 1;
    }
    if(Q(m, n) < score) {
        score = Q(m, n);
        path = 2;
    }
    Bd(m, n) = path;
    D(m, n) = score;

    aln.weight = D(m, n);  // weight

    // backtracking to obtain alignment
    return backtracking(Bd, Bp, Bq, seq_a, seq_b, aln);
}

/* Return value from marginal MG94 model p matrix for a given transition */
float transition(const std::string& codon, int position, unsigned char nuc,
<<<<<<< HEAD
                 const Tensor& p, int position2, bool frameshifts) {
    if(!frameshifts && (position != position2)) {
        return 0;
    }

    position = position == 0 ? 2 : --position;
=======
                 const Tensor& p) {
    position = position == 0 ? 2 : position == 1 ? 0 : 1;
>>>>>>> 35fc45c9

    if(nuc != 'N') {
        return p(cod_int(codon), position, nt4_table[nuc]);
    }
    float val = 0.0;
    for(int i = 0; i < 4; i++) {
        val += p(cod_int(codon), position, i);
    }
    return val / 4.0f;
}

TEST_CASE("[gotoh.cc] transition") {
    std::string codon{"AAA"};
    Matrix P(mg94_p(0.0133));

    CHECK(transition(codon, 1, 'N', mg94_marginal_p(P)) ==
          doctest::Approx(0.25));
}

/* Recover alignment given backtracking matrices for DP alignment */
int backtracking(const Matrix& Bd, const Matrix& Bp, const Matrix& Bq,
                 std::string seqa, std::string seqb, alignment_t& aln) {
    int i = static_cast<int>(seqa.length());
    int j = static_cast<int>(seqb.length());

    // vector<string> alignment;
    aln.f.seq_data.emplace_back();
    aln.f.seq_data.emplace_back();

    while((i != 0) || (j != 0)) {
        // match/mismatch
        if(Bd(i, j) == 0) {
            aln.f.seq_data[0].insert(0, 1, seqa[i - 1]);
            aln.f.seq_data[1].insert(0, 1, seqb[j - 1]);
            i--;
            j--;
            // insertion
        } else if(Bd(i, j) == 1) {
            while(Bp(i, j) == 1) {
                aln.f.seq_data[0].insert(0, 1, '-');
                aln.f.seq_data[1].insert(0, 1, seqb[j - 1]);
                j--;
            }
            aln.f.seq_data[0].insert(0, 1, '-');
            aln.f.seq_data[1].insert(0, 1, seqb[j - 1]);
            j--;
            // deletion
        } else {
            while(Bq(i, j) == 1) {
                aln.f.seq_data[0].insert(0, 1, seqa[i - 1]);
                aln.f.seq_data[1].insert(0, 1, '-');
                i--;
            }
            aln.f.seq_data[0].insert(0, 1, seqa[i - 1]);
            aln.f.seq_data[1].insert(0, 1, '-');
            i--;
        }
    }

    return 0;
}<|MERGE_RESOLUTION|>--- conflicted
+++ resolved
@@ -129,15 +129,6 @@
             }
 
             // D[i,j] = highest weight between insertion, deletion, and
-<<<<<<< HEAD
-            // match/mismatch
-            //	in this case, lowest (-logf(weight)) value
-            int path = 0;
-            auto score = d;
-            if(P(i, j) < score) {
-                score = P(i, j);
-                path = 1;
-=======
             // match/mismatch. In this case, lowest (-logf(weight)) value
             if(d < P(i, j)) {
                 if(d < Q(i, j)) {
@@ -155,7 +146,6 @@
                     D(i, j) = Q(i, j);
                     Bd(i, j) = 2;
                 }
->>>>>>> 35fc45c9
             }
             if(Q(i, j) < score) {
                 score = Q(i, j);
@@ -190,17 +180,12 @@
 
 /* Return value from marginal MG94 model p matrix for a given transition */
 float transition(const std::string& codon, int position, unsigned char nuc,
-<<<<<<< HEAD
                  const Tensor& p, int position2, bool frameshifts) {
     if(!frameshifts && (position != position2)) {
         return 0;
     }
 
-    position = position == 0 ? 2 : --position;
-=======
-                 const Tensor& p) {
     position = position == 0 ? 2 : position == 1 ? 0 : 1;
->>>>>>> 35fc45c9
 
     if(nuc != 'N') {
         return p(cod_int(codon), position, nt4_table[nuc]);
