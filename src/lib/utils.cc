/*
# Copyright (c) 2020-2022 Juan J. Garcia Mesa <juanjosegarciamesa@gmail.com>
#
# Permission is hereby granted, free of charge, to any person obtaining a copy
# of this software and associated documentation files (the "Software"), to deal
# in the Software without restriction, including without limitation the rights
# to use, copy, modify, merge, publish, distribute, sublicense, and/or sell
# copies of the Software, and to permit persons to whom the Software is
# furnished to do so, subject to the following conditions:
#
# The above copyright notice and this permission notice shall be included in all
# copies or substantial portions of the Software.
#
# THE SOFTWARE IS PROVIDED "AS IS", WITHOUT WARRANTY OF ANY KIND, EXPRESS OR
# IMPLIED, INCLUDING BUT NOT LIMITED TO THE WARRANTIES OF MERCHANTABILITY,
# FITNESS FOR A PARTICULAR PURPOSE AND NONINFRINGEMENT. IN NO EVENT SHALL THE
# AUTHORS OR COPYRIGHT HOLDERS BE LIABLE FOR ANY CLAIM, DAMAGES OR OTHER
# LIABILITY, WHETHER IN AN ACTION OF CONTRACT, TORT OR OTHERWISE, ARISING FROM,
# OUT OF OR IN CONNECTION WITH THE SOFTWARE OR THE USE OR OTHER DEALINGS IN THE
# SOFTWARE.
*/

#include <doctest/doctest.h>

#include <boost/algorithm/string/trim.hpp>
#include <climits>
#include <coati/utils.hpp>
#include <filesystem>

namespace coati::utils {

/**
 * @brief Hamming distance between two codons.
 *
 * @details Number of positions in which the two codons are different.
 *
 * @param[in] cod1 uint8_t encoded codon.
 * @param[in] cod2 uint8_t encoded codon.
 *
 * @retval int hamming distance between two codons.
 */
int cod_distance(uint8_t cod1, uint8_t cod2) {
    int distance = 0;

    for(int i = 0; i < 3; ++i) {
        distance += (get_nuc(cod1, i) == get_nuc(cod2, i) ? 0 : 1);
    }

    return distance;
}

/**
 * @brief Get a codon's position in the codon list (AAA->0, AAAC->1 .. TTT->63).
 *
 * @details Each nucleotide is converted to its position in nucleotide list
 * (A = 0, C = 1, G = 2, T = 3). Then we apply the following:
 * Given cod = nuc0 nuc1 nuc2,
 * position = nuc0 * 2^4 + nuc1 * 2^2 + nuc2
 * Algorithm performs this in bit operations.
 *
 * @param[in] codon std::string codon.
 *
 * @retval int encoded codon as its position in codon list.
 */
int cod_int(const std::string_view codon) {
    unsigned char pos0 = codon[0];
    unsigned char pos1 = codon[1];
    unsigned char pos2 = codon[2];

    // check that REF/ancestor doesnt have ambiguous nucs
    auto pos = codon.find_first_not_of("ACGTUacgtu");
    if(pos != std::string::npos) {
        throw std::invalid_argument(
            "Ambiguous nucleotides in reference sequence not supported.");
    }

    return (nt16_table[pos0] << 4) | (nt16_table[pos1] << 2) | nt16_table[pos2];
}

/**
 * @brief Setup command line options for coati-alignpair.
 *
 * @param[in] app CLI::App command line arguments parser from CLI11.
 * @param[in,out] args coati::args_t to store the input parameters.
 */
void set_options_alignpair(CLI::App& app, coati::args_t& args) {
    app.get_formatter()->column_width(35);
    app.add_option("input", args.aln.data.path,
                   "Input file (FASTA/PHYLIP/JSON accepted)")
        ->required();
    auto* opt_m =
        app.add_option("-m,--model", args.aln.model,
                       "Substitution model (dna tri-mg tri-ecm mar-mg mar-ecm)")
            ->group("Model parameters");
    app.add_option("--sub", args.aln.rate,
                   "File with branch lengths and codon subst matrix")
        ->excludes(opt_m)
        ->group("Advanced options");
    app.add_option("-t,--time", args.aln.br_len,
                   "Evolutionary time/branch length")
        ->check(CLI::PositiveNumber)
        ->group("Model parameters");
    auto* opt_ref =
        app.add_option("-r,--ref", args.aln.refs,
                       "Name of reference sequence (default: 1st seq)")
            ->group("Advanced options");
    app.add_flag("-v,--rev-ref", args.aln.rev,
                 "Use 2nd seq as reference (default: 1st seq)")
        ->excludes(opt_ref)
        ->group("Advanced options");
    app.add_flag("-s,--score", args.aln.score,
                 "Score input alignment and exit");
    app.add_option("-o,--output", args.aln.output, "Alignment output file");
    app.add_option("-g,--gap-open", args.aln.gap.open, "Gap opening score")
        ->check(CLI::PositiveNumber)
        ->group("Model parameters");
    app.add_option("-e,--gap-extend", args.aln.gap.extend,
                   "Gap extension score")
        ->check(CLI::PositiveNumber)
        ->group("Model parameters");
    app.add_option("-w,--omega", args.aln.omega,
                   "Nonsynonymous-synonymous bias")
        ->check(CLI::PositiveNumber)
        ->group("Advanced options");
    app.add_option("-p,--pi", args.aln.pi, "Nucleotide frequencies (A C G T)")
        ->expected(4)
        ->group("Advanced options");
    app.add_option("-k,--gap-len", args.aln.gap.len, "Gap unit length")
        ->group("Model parameters");
    app.add_option("-x,--sigma", args.aln.sigma,
                   "GTR sigma parameters (AC AG AT CG CT GT)")
        ->expected(6)
        ->group("Advanced options");
    // specify string->value mappings
    std::map<std::string, coati::AmbiguousNucs> amb_map{
        {"AVG", coati::AmbiguousNucs::AVG},
        {"BEST", coati::AmbiguousNucs::BEST}};
    // CheckedTransformer translates and checks whether the results are either
    // in one of the strings or in one of the translations already
    app.add_option("-a,--ambiguous", args.aln.amb,
                   "Ambiguous nucleotides model", "AVG")
        ->transform(CLI::CheckedTransformer(amb_map, CLI::ignore_case))
        ->group("");
}

/// private
// GCOVR_EXCL_START
TEST_CASE("parse_arguments_alignpair") {
    coati::args_t args;
    CLI::App alnpair;
    coati::utils::set_options_alignpair(alnpair, args);

    std::vector<const char*> argv;
    std::vector<std::string> cli_args = {
<<<<<<< HEAD
        "alignpair", "test.fasta", "-m",    "tri-mg",     "-t",    "0.2",
        "-r",        "A",          "-l",    "weight.log", "-s",    "-o",
        "out.phy",   "-g",         "0.015", "-e",         "0.009", "-w",
        "0.21",      "-p",         "0.15",  "0.35",       "0.35",  "0.15",
        "-k",        "3",          "-x",    "0.1",        "0.1",   "0.1",
        "0.1",       "0.1",        "0.1",   "-a",         "AVG"};
=======
        "alignpair", "test.fasta", "-m",   "fst",     "-t",   "0.2",   "-r",
        "A",         "-s",         "-o",   "out.phy", "-g",   "0.015", "-e",
        "0.009",     "-w",         "0.21", "-p",      "0.15", "0.35",  "0.35",
        "0.15",      "-k",         "3",    "-x",      "0.1",  "0.1",   "0.1",
        "0.1",       "0.1",        "0.1",  "-a",      "AVG"};
>>>>>>> 965aa609
    argv.reserve(cli_args.size() + 1);
    for(auto& arg : cli_args) {
        argv.push_back(arg.c_str());
    }
    argv.push_back(nullptr);
    alnpair.parse(static_cast<int>(argv.size() - 1), argv.data());

    CHECK_EQ(args.aln.data.path, "test.fasta");
    CHECK_EQ(args.aln.model, "tri-mg");
    CHECK_EQ(args.aln.br_len, 0.2f);
    CHECK_EQ(args.aln.refs, "A");
    CHECK(args.aln.score);
    CHECK_EQ(args.aln.output, "out.phy");
    CHECK_EQ(args.aln.gap.open, 0.015f);
    CHECK_EQ(args.aln.gap.extend, 0.009f);
    CHECK_EQ(args.aln.omega, 0.21f);
    CHECK_EQ(args.aln.pi[0], 0.15f);
    CHECK_EQ(args.aln.pi[1], 0.35f);
    CHECK_EQ(args.aln.pi[2], 0.35f);
    CHECK_EQ(args.aln.pi[3], 0.15f);
    CHECK_EQ(args.aln.gap.len, 3);
    for(size_t i = 0; i < 6; ++i) {
        CHECK_EQ(args.aln.sigma[i], 0.1f);
    }
    CHECK_EQ(args.aln.amb, coati::AmbiguousNucs::AVG);
}
// GCOVR_EXCL_STOP

/**
 * @brief Setup command line options for coati-msa.
 *
 * @param[in] app CLI::App command line arguments parser from CLI11.
 * @param[in,out] args coati::args_t to store the input parameters.
 */
void set_options_msa(CLI::App& app, coati::args_t& args) {
    app.get_formatter()->column_width(35);
    app.add_option("input", args.aln.data.path,
                   "Input file (FASTA/PHYLIP/JSON accepted)")
        ->required();
    app.add_option("tree", args.aln.tree, "Newick phylogenetic tree")
        ->required()
        ->check(CLI::ExistingFile);
    app.add_option("reference", args.aln.refs, "Name of reference sequence")
        ->required();
    app.add_option("-m,--model", args.aln.model,
                   "Substitution model (mar-mg mar-ecm)")
        ->group("Model parameters");
    app.add_option("-o,--output", args.aln.output, "Alignment output file");
    app.add_option("-g,--gap-open", args.aln.gap.open, "Gap opening score")
        ->check(CLI::PositiveNumber)
        ->group("Model parameters");
    app.add_option("-e,--gap-extend", args.aln.gap.extend,
                   "Gap extension score")
        ->check(CLI::PositiveNumber)
        ->group("Model parameters");
    app.add_option("-w,--omega", args.aln.omega,
                   "Nonsynonymous-synonymous bias")
        ->check(CLI::PositiveNumber)
        ->group("Advanced options");
    app.add_option("-p,--pi", args.aln.pi, "Nucleotide frequencies (A C G T)")
        ->expected(4)
        ->group("Advanced options");
    app.add_option("-k,--gap-len", args.aln.gap.len, "Gap unit length")
        ->group("Model parameters");
    app.add_option("-x,--sigma", args.aln.sigma,
                   "GTR sigma parameters (AC AG AT CG CT GT)")
        ->expected(6)
        ->group("Advanced options");
    // specify string->value mappings
    std::map<std::string, coati::AmbiguousNucs> amb_map{
        {"AVG", coati::AmbiguousNucs::AVG},
        {"BEST", coati::AmbiguousNucs::BEST}};
    // CheckedTransformer translates and checks whether the results are either
    // in one of the strings or in one of the translations already
    app.add_option("-a,--ambiguous", args.aln.amb,
                   "Ambiguous nucleotides model", "AVG")
        ->transform(CLI::CheckedTransformer(amb_map, CLI::ignore_case))
        ->group("");
}

/// private
// GCOVR_EXCL_START
TEST_CASE("parse_arguments_msa") {
    coati::args_t args;
    CLI::App msa;
    coati::utils::set_options_msa(msa, args);

    // create tree.newick since function checks for it to be an existing file
    std::ofstream outfile;
    outfile.open("tree.newick");
    REQUIRE(outfile);
    outfile << "((A:0.1,B:0.1):0.1);" << std::endl;
    outfile.close();

    std::vector<const char*> argv;
    std::vector<std::string> cli_args = {
        "msa",         "test.fasta", "tree.newick",  "seqA",
        "--model",     "tri-ecm",    "--output",     "out.phy",
        "--gap-open",  "0.015",      "--gap-extend", "0.009",
        "--omega",     "0.21",       "--pi",         "0.15",
        "0.35",        "0.35",       "0.15",         "--gap-len",
        "3",           "--sigma",    "0.1",          "0.1",
        "0.1",         "0.1",        "0.1",          "0.1",
        "--ambiguous", "BEST"};
    argv.reserve(cli_args.size() + 1);
    for(auto& arg : cli_args) {
        argv.push_back(arg.c_str());
    }
    argv.push_back(nullptr);
    msa.parse(static_cast<int>(argv.size() - 1), argv.data());

    CHECK_EQ(args.aln.data.path, "test.fasta");
    CHECK_EQ(args.aln.tree, "tree.newick");
    CHECK_EQ(args.aln.refs, "seqA");
    CHECK_EQ(args.aln.model, "tri-ecm");
    CHECK_EQ(args.aln.output, "out.phy");
    CHECK_EQ(args.aln.gap.open, 0.015f);
    CHECK_EQ(args.aln.gap.extend, 0.009f);
    CHECK_EQ(args.aln.omega, 0.21f);
    CHECK_EQ(args.aln.pi[0], 0.15f);
    CHECK_EQ(args.aln.pi[1], 0.35f);
    CHECK_EQ(args.aln.pi[2], 0.35f);
    CHECK_EQ(args.aln.pi[3], 0.15f);
    CHECK_EQ(args.aln.gap.len, 3);
    for(size_t i = 0; i < 6; ++i) {
        CHECK_EQ(args.aln.sigma[i], 0.1f);
    }
    CHECK_EQ(args.aln.amb, coati::AmbiguousNucs::BEST);
    REQUIRE(std::filesystem::remove("tree.newick"));
}
// GCOVR_EXCL_STOP

/**
 * @brief Setup command line options for coati-sample.
 *
 * @param[in] app CLI::App command line arguments parser from CLI11.
 * @param[in,out] args coati::args_t to store the input parameters.
 */
void set_options_sample(CLI::App& app, coati::args_t& args) {
    app.get_formatter()->column_width(35);
    app.add_option("input", args.aln.data.path,
                   "Input file (FASTA/PHYLIP/JSON accepted)")
        ->required();
    app.add_option("-t,--time", args.aln.br_len,
                   "Evolutionary time/branch length")
        ->check(CLI::PositiveNumber)
        ->group("Model parameters");
    auto* opt_m = app.add_option("-m,--model", args.aln.model,
                                 "Substitution model (mar-mg mar-ecm)")
                      ->group("Model parameters");
    app.add_option("--sub", args.aln.rate,
                   "File with branch lengths and codon subst matrix")
        ->excludes(opt_m)
        ->group("Advanced options");
    app.add_option("-o,--output", args.aln.output, "Alignment output file");
    app.add_option("-g,--gap-open", args.aln.gap.open, "Gap opening score")
        ->check(CLI::PositiveNumber)
        ->group("Model parameters");
    app.add_option("-e,--gap-extend", args.aln.gap.extend,
                   "Gap extension score")
        ->check(CLI::PositiveNumber)
        ->group("Model parameters");
    app.add_option("-w,--omega", args.aln.omega,
                   "Nonsynonymous-synonymous bias")
        ->check(CLI::PositiveNumber)
        ->group("Advanced options");
    app.add_option("-p,--pi", args.aln.pi, "Nucleotide frequencies (A C G T)")
        ->expected(4)
        ->group("Advanced options");
    app.add_option("-k,--gap-len", args.aln.gap.len, "Gap unit length")
        ->group("Model parameters");
    app.add_option("-x,--sigma", args.aln.sigma,
                   "GTR sigma parameters (AC AG AT CG CT GT)")
        ->expected(6)
        ->group("Advanced options");
    // specify string->value mappings
    std::map<std::string, coati::AmbiguousNucs> amb_map{
        {"AVG", coati::AmbiguousNucs::AVG},
        {"BEST", coati::AmbiguousNucs::BEST}};
    // CheckedTransformer translates and checks whether the results are
    // either in one of the strings or in one of the translations already
    app.add_option("-a,--ambiguous", args.aln.amb,
                   "Ambiguous nucleotides model", "AVG")
        ->transform(CLI::CheckedTransformer(amb_map, CLI::ignore_case))
        ->group("");
    // app.add_option("-T,--temperature", args.temperature, "Sampling
    // temperature");
    app.add_option("-n,--sample-size", args.sample.sample_size, "Sample size");
    app.add_option("-s, --seed", args.sample.seeds,
                   "Space separated list of seed(s) used for sampling");
}

/// private
// GCOVR_EXCL_START
TEST_CASE("parse_arguments_sample") {
    coati::args_t args;
    CLI::App sample;
    coati::utils::set_options_sample(sample, args);

    std::vector<const char*> argv;
    std::vector<std::string> cli_args = {
        "sample",      "test.fasta", "-t",           "0.2001",
        "--model",     "mar-ecm",    "--output",     "out.phy",
        "--gap-open",  "0.015",      "--gap-extend", "0.009",
        "--omega",     "0.21",       "--pi",         "0.15",
        "0.35",        "0.35",       "0.15",         "--gap-len",
        "3",           "--sigma",    "0.1",          "0.1",
        "0.1",         "0.1",        "0.1",          "0.1",
        "--ambiguous", "BEST",       "-n",           "10",
        "-s",          "42"};
    argv.reserve(cli_args.size() + 1);
    for(auto& arg : cli_args) {
        argv.push_back(arg.c_str());
    }
    argv.push_back(nullptr);
    sample.parse(static_cast<int>(argv.size() - 1), argv.data());

    CHECK_EQ(args.aln.data.path, "test.fasta");
    CHECK_EQ(args.aln.br_len, 0.2001f);
    CHECK_EQ(args.aln.model, "mar-ecm");
    CHECK_EQ(args.aln.output, "out.phy");
    CHECK_EQ(args.aln.gap.open, 0.015f);
    CHECK_EQ(args.aln.gap.extend, 0.009f);
    CHECK_EQ(args.aln.omega, 0.21f);
    CHECK_EQ(args.aln.pi[0], 0.15f);
    CHECK_EQ(args.aln.pi[1], 0.35f);
    CHECK_EQ(args.aln.pi[2], 0.35f);
    CHECK_EQ(args.aln.pi[3], 0.15f);
    CHECK_EQ(args.aln.gap.len, 3);
    for(size_t i = 0; i < 6; ++i) {
        CHECK_EQ(args.aln.sigma[i], 0.1f);
    }
    CHECK_EQ(args.aln.amb, coati::AmbiguousNucs::BEST);
    CHECK_EQ(args.sample.sample_size, 10);
    CHECK_EQ(args.sample.seeds[0], "42");
}
// GCOVR_EXCL_STOP

/**
 * @brief Setup command line options for coati format.
 *
 * @param[in] app CLI::App command line arguments parser from CLI11.
 * @param[in,out] args coati::args_t to store the input parameters.
 *
 */
void set_options_format(CLI::App& app, coati::args_t& args) {
    app.get_formatter()->column_width(35);
    app.add_option("input", args.aln.data.path,
                   "Input file (FASTA/PHYLIP/JSON accepted)")
        ->required();
    app.add_option("-o,--output", args.aln.output, "Alignment output file");
    auto* phase = app.add_flag("-p,--preserve-phase",
                               args.format.preserve_phase, "Preserve phase");
    app.add_option("-c,--padding", args.format.padding,
                   "Padding char to format preserve phase")
        ->needs(phase);
    auto* cut_seq = app.add_option("-s,--cut-seqs", args.format.names,
                                   "Name of sequences to extract");
    app.add_option("-x,--cut-pos", args.format.pos,
                   "Position of sequences to extract (1 based)")
        ->excludes(cut_seq);
}

/// private
// GCOVR_EXCL_START
TEST_CASE("parse_arguments_format") {
    coati::args_t args;
    CLI::App format;
    coati::utils::set_options_format(format, args);

    std::vector<const char*> argv;
    std::vector<std::string> cli_args = {
        "sample", "test.fasta", "--output", "out.phy", "-p",
        "-c",     "$",          "-s",       "name1",   "name2"};
    argv.reserve(cli_args.size() + 1);
    for(auto& arg : cli_args) {
        argv.push_back(arg.c_str());
    }
    argv.push_back(nullptr);
    format.parse(static_cast<int>(argv.size() - 1), argv.data());

    CHECK_EQ(args.aln.data.path, "test.fasta");
    CHECK_EQ(args.aln.output, "out.phy");
    CHECK(args.format.preserve_phase);
    CHECK_EQ(args.format.padding, "$");
    CHECK_EQ(args.format.names.size(), 2);
    CHECK_EQ(args.format.names[0], "name1");
    CHECK_EQ(args.format.names[1], "name2");
}
// GCOVR_EXCL_STOP

/**
 * @brief Encode two sequences as vector<unsigned char>.
 *
 * @details Encode ancestor (ref) sequence as codon \& phase, descendant as
 * nucleotide. ref: AAA \& position 0 -> 0, AAA \& 1 -> 1, ... , TTT \& 2 ->
 * 191. des: A -> 0, C -> 1, G -> 2, T -> 3. Ending stop codons have been
 * removed from both sequences if present. Only descendant is allowed to have
 * early stop codons (considered artifacts).
 *
 * @param[in] anc std::string sequence of ancestor (reference).
 * @param[in] des std::string sequence of descendant.
 *
 * @return coati::sequence_pair_t two sequences (ancestor \& descendant)
 * encoded.
 */
sequence_pair_t marginal_seq_encoding(const std::string_view anc,
                                      const std::string_view des) {
    sequence_pair_t ret(2);
    ret[0].reserve(anc.length());
    ret[1].reserve(des.length());

    // encode phase & codon: AAA0->0, AAA1->1, AAA2->2, AAC0->3, ... ,
    // TTT3->191
    for(size_t i = 0; i < anc.size() - 2; i += 3) {
        auto cod = cod_int(anc.substr(i, i + 2));
        // if stop codon - throw error
        if(cod == 48 || cod == 50 || cod == 56) {
            throw std::invalid_argument("Early stop codon in ancestor.");
        }
        cod *= 3;
        ret[0].push_back(cod);
        ret[0].push_back(cod + 1);
        ret[0].push_back(cod + 2);
    }

    //  using nt16_table that converts A->0, C->1, G->2, T->3
    for(auto nuc : des) {
        ret[1].push_back(nt16_table[static_cast<unsigned char>(nuc)]);
    }

    return ret;
}

/// @private
// GCOVR_EXCL_START
TEST_CASE("marginal_seq_encoding") {
    std::string anc = "AAAGGGTTTCCCACTAGA", des = "ACGTRYMKSWBDHVN-";
    auto result = marginal_seq_encoding(anc, des);

    CHECK_EQ(result[0][0], static_cast<unsigned char>(0));
    CHECK_EQ(result[0][1], static_cast<unsigned char>(1));
    CHECK_EQ(result[0][2], static_cast<unsigned char>(2));
    CHECK_EQ(result[0][3], static_cast<unsigned char>(126));
    CHECK_EQ(result[0][4], static_cast<unsigned char>(127));
    CHECK_EQ(result[0][5], static_cast<unsigned char>(128));
    CHECK_EQ(result[0][6], static_cast<unsigned char>(189));
    CHECK_EQ(result[0][7], static_cast<unsigned char>(190));
    CHECK_EQ(result[0][8], static_cast<unsigned char>(191));
    CHECK_EQ(result[0][9], static_cast<unsigned char>(63));
    CHECK_EQ(result[0][10], static_cast<unsigned char>(64));
    CHECK_EQ(result[0][11], static_cast<unsigned char>(65));
    CHECK_EQ(result[0][12], static_cast<unsigned char>(21));
    CHECK_EQ(result[0][13], static_cast<unsigned char>(22));
    CHECK_EQ(result[0][14], static_cast<unsigned char>(23));
    CHECK_EQ(result[0][15], static_cast<unsigned char>(24));
    CHECK_EQ(result[0][16], static_cast<unsigned char>(25));
    CHECK_EQ(result[0][17], static_cast<unsigned char>(26));

    CHECK_EQ(result[1][0], static_cast<unsigned char>(0));
    CHECK_EQ(result[1][1], static_cast<unsigned char>(1));
    CHECK_EQ(result[1][2], static_cast<unsigned char>(2));
    CHECK_EQ(result[1][3], static_cast<unsigned char>(3));
    CHECK_EQ(result[1][4], static_cast<unsigned char>(4));
    CHECK_EQ(result[1][5], static_cast<unsigned char>(5));
    CHECK_EQ(result[1][6], static_cast<unsigned char>(6));
    CHECK_EQ(result[1][7], static_cast<unsigned char>(7));
    CHECK_EQ(result[1][8], static_cast<unsigned char>(8));
    CHECK_EQ(result[1][9], static_cast<unsigned char>(9));
    CHECK_EQ(result[1][10], static_cast<unsigned char>(10));
    CHECK_EQ(result[1][11], static_cast<unsigned char>(11));
    CHECK_EQ(result[1][12], static_cast<unsigned char>(12));
    CHECK_EQ(result[1][13], static_cast<unsigned char>(13));
    CHECK_EQ(result[1][14], static_cast<unsigned char>(14));
    CHECK_EQ(result[1][15], static_cast<unsigned char>(15));

    // ambiguous nucleotides in ancestor
    anc = "AAACCCGGN";
    REQUIRE_THROWS_AS(marginal_seq_encoding(anc, des), std::invalid_argument);
    anc = "AAACCCGGR";
    REQUIRE_THROWS_AS(marginal_seq_encoding(anc, des), std::invalid_argument);
    anc = "YAACCCGGG";
    REQUIRE_THROWS_AS(marginal_seq_encoding(anc, des), std::invalid_argument);
    // stop codons
    anc = "AAATAA";
    REQUIRE_THROWS_AS(marginal_seq_encoding(anc, des), std::invalid_argument);
    anc = "AAATAGGCC";
    REQUIRE_THROWS_AS(marginal_seq_encoding(anc, des), std::invalid_argument);
    anc = "TGA";
    REQUIRE_THROWS_AS(marginal_seq_encoding(anc, des), std::invalid_argument);
}
// GCOVR_EXCL_STOP

/**
 * @brief Set subtitution matrix or FST according to model.
 *
 * @param[in,out] aln coati::alignment_t alignment information containing model
 * and substitution matrix/FST.
 */
void set_subst(alignment_t& aln) {
    Matrixf P(64, 64);

    if(!aln.rate.empty()) {
        aln.model = "user_marg_model";
        P = coati::io::parse_matrix_csv(aln.rate);
        aln.subst_matrix = marginal_p(P, aln.pi, aln.amb);
    } else if(aln.model.compare("mar-ecm") == 0) {
        P = ecm_p(aln.br_len, aln.omega);
        aln.subst_matrix = marginal_p(P, aln.pi, aln.amb);
    } else if(aln.model.compare("mar-mg") == 0) {  // marginal
        P = mg94_p(aln.br_len, aln.omega, aln.pi);
        aln.subst_matrix = marginal_p(P, aln.pi, aln.amb);
    } else if(aln.model.compare("tri-mg") == 0) {
        aln.subst_fst = mg94(aln.br_len, aln.omega, aln.pi);
    } else if(aln.model.compare("dna") == 0) {
        aln.subst_fst = dna(aln.br_len, aln.omega, aln.pi);
    } else if(aln.model.compare("tri-ecm") == 0) {
        aln.subst_fst = ecm(aln.br_len, aln.omega);
        aln.pi = {0.2676350, 0.2357727, 0.2539630, 0.2426323};
    } else {
        throw std::invalid_argument("Mutation model unknown.");
    }
}

/**
 * @brief Extract file type from path.
 *
 * @details Extracts extension and filename from both file.ext and ext:file.foo.
 * Trims whitespace as well.
 *
 * @param[in] path std::string path to input file.
 *
 * @retval coati::file_type_t object containing the path and extension.
 */
file_type_t extract_file_type(std::string path) {
    constexpr auto npos = std::string::npos;

    // trim whitespace
    boost::algorithm::trim(path);

    // Format ext:path
    auto colon = path.find_first_of(':');
    if(colon != npos && colon > 1) {
        auto filepath = path.substr(colon + 1);
        auto ext = "." + path.substr(0, colon);
        return {std::move(filepath), std::move(ext)};
    }
    std::filesystem::path fpath{path};
    return {std::move(path), fpath.extension()};
}

/// @private
// GCOVR_EXCL_START
TEST_CASE("extract_file_type") {
    // NOLINTNEXTLINE(misc-unused-parameters)
    auto test = [](std::string filename, const file_type_t& expected) {
        CAPTURE(filename);
        auto test = extract_file_type(std::move(filename));
        CHECK_EQ(test.path, expected.path);
        CHECK_EQ(test.type_ext, expected.type_ext);
    };

    test("foo.bar", {"foo.bar", ".bar"});
    test("my:foo.bar", {"foo.bar", ".my"});
    test(".bar", {".bar", ""});
    test(".", {".", ""});
    test("..", {"..", ""});
    test("my:.foo.bar", {".foo.bar", ".my"});
    test(".foo.bar", {".foo.bar", ".bar"});
    test("", {"", ""});
    test(std::string{}, {{}, {}});
    test("foo:-", {"-", ".foo"});
    test("foo:bar", {"bar", ".foo"});
    test("bar:", {"", ".bar"});
    test("c:foo.bar", {"c:foo.bar", ".bar"});

    test(" \f\n\r\t\vfoo.bar \f\n\r\t\v", {"foo.bar", ".bar"});
    test(" \f\n\r\t\vmy:foo.bar \f\n\r\t\v", {"foo.bar", ".my"});
    test(" \f\n\r\t\v.bar \f\n\r\t\v", {".bar", ""});
    test(" \f\n\r\t\v", {{}, {}});
}
// GCOVR_EXCL_STOP

/**
 * @brief Convert alignment FST to std::string sequences.
 *
<<<<<<< HEAD
 * @param[in,out] data coati::data_t sequences, names, fst, weight information.
=======
 * @param[in] data coati::data_t sequences, names, fst, score information.
>>>>>>> 965aa609
 * @param[in] aln coati::alignment_t alignment object.
 */
void fst_to_seqs(coati::data_t& data, const VectorFstStdArc& aln) {
    fst::SymbolTable symbols;
    fill_symbol_table(symbols);

    std::string seq1, seq2;
    fst::StateIterator<fst::StdFst> siter(aln);  // FST state iterator
    for(int i = 0; i < aln.NumStates() - 1; siter.Next(), i++) {
        fst::ArcIteratorData<fst::StdArc> info;
        aln.InitArcIterator(siter.Value(), &info);
        seq1.append(symbols.Find(info.arcs[0].ilabel));
        seq2.append(symbols.Find(info.arcs[0].olabel));
    }

    data.seqs.clear();
    data.seqs.resize(2);
    data.seqs[0] = seq1;
    data.seqs[1] = seq2;

    // map all epsilons (<eps>) to gaps (-)
    boost::replace_all(data.seqs[0], "<eps>", "-");
    boost::replace_all(data.seqs[1], "<eps>", "-");
}

/// @private
// GCOVR_EXCL_START
TEST_CASE("fst_to_seqs") {
    coati::data_t data;

    VectorFstStdArc fst;
    fst.AddState();
    fst.SetStart(0);
    add_arc(fst, 0, 1, 2, 2);  // C -> C
    add_arc(fst, 1, 2, 4, 4);  // T -> T
    add_arc(fst, 2, 3, 0, 2);  // - -> C
    add_arc(fst, 3, 4, 1, 0);  // A -> -
    fst.SetFinal(4, 0.0);

    fst_to_seqs(data, fst);

    CHECK_EQ(data.seqs[0], "CT-A");
    CHECK_EQ(data.seqs[1], "CTC-");
}
// GCOVR_EXCL_STOP

/**
 * @brief Get nucleotide from codon.
 *
 * @param[in] cod uint8_t codon.
 * @param[in] pos int position in codon = {0, 1, 2}.
 *
 * @retval uint8_t nucleotide (A = 0, C = 1, G = 2, T = 3).
 *
 */
uint8_t get_nuc(uint8_t cod, int pos) {
    std::vector<uint8_t> cod_mask = {48, 12, 3};
    std::vector<uint8_t> shift = {4, 2, 0};

    return ((cod & cod_mask[pos]) >> shift[pos]);
}

/// @private
// GCOVR_EXCL_START
TEST_CASE("get_nuc") {
    std::vector<uint8_t> nucs{0, 1, 2, 3};
    for(const auto& n1 : nucs) {  // NOLINT(clang-diagnostic-unused-variable)
        // NOLINTNEXTLINE(clang-diagnostic-unused-variable)
        for(const auto& n2 : nucs) {
            // NOLINTNEXTLINE(clang-diagnostic-unused-variable)
            for(const auto& n3 : nucs) {
                CHECK_EQ(get_nuc(16 * n1 + 4 * n2 + n3, 0), n1);
                CHECK_EQ(get_nuc(16 * n1 + 4 * n2 + n3, 1), n2);
                CHECK_EQ(get_nuc(16 * n1 + 4 * n2 + n3, 2), n3);
            }
        }
    }
}
// GCOVR_EXCL_STOP

/**
 * @brief Reorder pair of input sequences so that reference is at position zero.
 *
 * @param[in,out] aln coati::alignment_t alignment data.
 */
void order_ref(coati::alignment_t& aln) {
    if(aln.data.names[0] == aln.refs) {
        // already the first sequence: do nothing
    } else if(aln.data.names[1] == aln.refs) {  // swap sequences
        std::swap(aln.data.names[0], aln.data.names[1]);
        std::swap(aln.data.seqs[0], aln.data.seqs[1]);
    } else if(aln.rev) {  // swap sequences
        std::swap(aln.data.names[0], aln.data.names[1]);
        std::swap(aln.data.seqs[0], aln.data.seqs[1]);
    } else {  // aln.refs was specified and doesn't match any seq names
        throw std::invalid_argument("Name of reference sequence not found.");
    }
}

/**
 * @brief Read and validate input sequences.
 *
 * @param[in,out] aln coati::alignment_t input sequences and alignment info.
 *
 */
void process_marginal(coati::alignment_t& aln) {
    // different functions for alignpair/msa/fst/.../ ?

    if(aln.data.size() != 2) {
        throw std::invalid_argument("Exactly two sequences required.");
    }

    // set reference sequence as first sequence
    if(!aln.refs.empty() || aln.rev) {
        order_ref(aln);
    }

    // check that length of ref is multiple of 3 and gap unit length
    size_t len_a = aln.seq(0).length();
    size_t len_b = aln.seq(1).length();
    if(len_a % 3 != 0 || len_a % aln.gap.len != 0) {
        throw std::invalid_argument(
            "Length of reference sequence must be multiple of 3 and gap unit "
            "length.");
    }

    // check that length of descendant is multiple of gap unit length
    if(len_b % aln.gap.len != 0) {
        throw std::invalid_argument(
            "Length of descendant sequence must be multiple of gap unit "
            "length.");
    }

    // handle ending stop codons
    trim_end_stops(aln.data);
}

/**
 * @brief Trim end stop codons.
 *
 * @param[in,out] aln coati::alignment_t input sequences and alignment info.
 */
void trim_end_stops(coati::data_t& data) {
    for(auto& seq : data.seqs) {
        size_t len = seq.length();
        std::string last_cod{seq.substr(len - 3)};
        if(last_cod == "TAA" || last_cod == "TAG" || last_cod == "TGA") {
            data.stops.push_back(last_cod);
            seq.erase(len - 3);
        } else {
            data.stops.emplace_back("");
        }
    }
}

/// @private
// GCOVR_EXCL_START
TEST_CASE("trim_end_stops") {
    auto test = [](const std::vector<std::string>& raw_seqs,     // NOLINT
                   const std::vector<std::string>& exp_seqs,     // NOLINT
                   const std::vector<std::string>& exp_stops) {  // NOLINT
        coati::data_t data;
        data.seqs = raw_seqs;

        trim_end_stops(data);

        CHECK_EQ(data.seqs, exp_seqs);
        CHECK_EQ(data.stops, exp_stops);
    };
    test({"AAA", "CCC"}, {"AAA", "CCC"}, {"", ""});              // no stops
    test({"AAATAA", "AAATTT"}, {"AAA", "AAATTT"}, {"TAA", ""});  // stop on ref
    test({"AAATTT", "AAATAG"}, {"AAATTT", "AAA"}, {"", "TAG"});  // stop on des
    test({"AAATGA", "AAATGA"}, {"AAA", "AAA"}, {"TGA", "TGA"});  // stop on des
    test({"AAATAA", "AAATAG"}, {"AAA", "AAA"}, {"TAA", "TAG"});  // stop on des
}
// GCOVR_EXCL_STOP

/**
 * @brief Restore end stop codons post pairwise alignment.
 *
 * @details Four case scenarios:
 *  (1) no end stop codons on either sequence: nothing to do.
 *  (2) only present in one sequence: add codon back and insert 3 gaps to other
        sequence.
 *  (3) present in both and same stop codon: add codons back as 3 matches.
 *  (4) present in both but different stop codon: add codons as a
 *      3 len insertion + a 3 len deletion.
 * To simplify, if both strings are equal (i.e. same codon or empty) add back.
 * if strings are different,
 *
 * @param[in,out] data coati::data_t sequences aligned, score, and trimmed end
 * stop codons.
 */
void restore_end_stops(coati::data_t& data, const coati::gap_t& gap) {
    if(data.stops.size() != 2) {
        throw std::runtime_error("Error restoring end stop codons.");
    }

    coati::float_t gap_score = -::logf(gap.open * gap.extend * gap.extend);
    gap_score -= ::logf(1.f - gap.extend);

    if(data.stops[0] == data.stops[1]) {  // cases 1 & 3
        data.seqs[0].append(data.stops[0]);
        data.seqs[1].append(data.stops[1]);
    } else if(data.stops[0].empty()) {  // case 2 - stop in descendant
        data.seqs[0].append("---");
        data.seqs[1].append(data.stops[1]);
        data.weight += gap_score;
    } else if(data.stops[1].empty()) {  // case 2 - stop in ancestor
        data.seqs[0].append(data.stops[0]);
        data.seqs[1].append("---");
        data.weight += gap_score;
    } else {  // case 4
        data.seqs[0].append("---" + data.stops[0]);
        data.seqs[1].append(data.stops[1] + "---");
        data.weight += gap_score + gap_score;
    }
}

/// @private
// GCOVR_EXCL_START
TEST_CASE("restore_end_stops") {
    auto test = [](const std::vector<std::string>& seqs,
                   const std::vector<std::string>& stops,
                   const std::vector<std::string>& exp_seqs) {  // NOLINT
        coati::data_t data;
        coati::gap_t gap;
        data.seqs = seqs;
        data.stops = stops;

        restore_end_stops(data, gap);

        CHECK_EQ(data.seqs, exp_seqs);
    };
    test({"AAA", "AAA"}, {"TAA", "TAA"}, {"AAATAA", "AAATAA"});  // same end cod
    test({"", ""}, {"TAA", "TAA"}, {"TAA", "TAA"});              // same end cod
    test({"CGA", "CGA"}, {"", ""}, {"CGA", "CGA"});              // no stop cod
    test({"CTA", "CTA"}, {"TAG", "TGA"},
         {"CTA---TAG", "CTATGA---"});                         // diff stop cod
    test({"TGC", "TGC"}, {"", "TAA"}, {"TGC---", "TGCTAA"});  // one stop cod
    test({"TGC---", "TGCCAC"}, {"", "TAA"},
         {"TGC------", "TGCCACTAA"});                         // one stop cod
    test({"CGG", "CGG"}, {"TAG", ""}, {"CGGTAG", "CGG---"});  // one stop cod
    // data.stops size != 2
    coati::data_t d;
    coati::gap_t gap;  // NOLINT
    d.stops = {""};
    CHECK_THROWS_AS(restore_end_stops(d, gap), std::runtime_error);
}
// GCOVR_EXCL_STOP

/**
 * @brief Read and validate input sequences.
 *
 * @param[in,out] aln coati::alignment_t input sequences and alignment info.
 */
void process_triplet(coati::alignment_t& aln) {
    if(aln.data.size() != 2) {
        throw std::invalid_argument("Exactly two sequences required.");
    }

    // set reference sequence as first sequence
    if(!aln.refs.empty() || aln.rev) {
        order_ref(aln);
    }

    if(aln.seq(0).length() % 3 != 0) {
        throw std::invalid_argument(
            "Length of reference sequence must be multiple of 3.");
    }

    // no early stop codons allowed in reference/ancestor
    std::string cod;
    for(size_t i = 0; i < aln.seq(0).length(); i += 3) {
        cod = aln.seq(0).substr(i, 3);
        if(cod == "TAA" || cod == "TAG" || cod == "TGA") {
            throw std::invalid_argument("Early stop codon in ancestor.");
        }
    }

    // handle ending stop codons
    trim_end_stops(aln.data);
}

}  // namespace coati::utils<|MERGE_RESOLUTION|>--- conflicted
+++ resolved
@@ -152,20 +152,11 @@
 
     std::vector<const char*> argv;
     std::vector<std::string> cli_args = {
-<<<<<<< HEAD
-        "alignpair", "test.fasta", "-m",    "tri-mg",     "-t",    "0.2",
-        "-r",        "A",          "-l",    "weight.log", "-s",    "-o",
-        "out.phy",   "-g",         "0.015", "-e",         "0.009", "-w",
-        "0.21",      "-p",         "0.15",  "0.35",       "0.35",  "0.15",
-        "-k",        "3",          "-x",    "0.1",        "0.1",   "0.1",
-        "0.1",       "0.1",        "0.1",   "-a",         "AVG"};
-=======
-        "alignpair", "test.fasta", "-m",   "fst",     "-t",   "0.2",   "-r",
+        "alignpair", "test.fasta", "-m",   "tri-mg",  "-t",   "0.2",   "-r",
         "A",         "-s",         "-o",   "out.phy", "-g",   "0.015", "-e",
         "0.009",     "-w",         "0.21", "-p",      "0.15", "0.35",  "0.35",
         "0.15",      "-k",         "3",    "-x",      "0.1",  "0.1",   "0.1",
         "0.1",       "0.1",        "0.1",  "-a",      "AVG"};
->>>>>>> 965aa609
     argv.reserve(cli_args.size() + 1);
     for(auto& arg : cli_args) {
         argv.push_back(arg.c_str());
@@ -652,11 +643,7 @@
 /**
  * @brief Convert alignment FST to std::string sequences.
  *
-<<<<<<< HEAD
- * @param[in,out] data coati::data_t sequences, names, fst, weight information.
-=======
  * @param[in] data coati::data_t sequences, names, fst, score information.
->>>>>>> 965aa609
  * @param[in] aln coati::alignment_t alignment object.
  */
 void fst_to_seqs(coati::data_t& data, const VectorFstStdArc& aln) {
@@ -864,15 +851,15 @@
     } else if(data.stops[0].empty()) {  // case 2 - stop in descendant
         data.seqs[0].append("---");
         data.seqs[1].append(data.stops[1]);
-        data.weight += gap_score;
+        data.score += gap_score;
     } else if(data.stops[1].empty()) {  // case 2 - stop in ancestor
         data.seqs[0].append(data.stops[0]);
         data.seqs[1].append("---");
-        data.weight += gap_score;
+        data.score += gap_score;
     } else {  // case 4
         data.seqs[0].append("---" + data.stops[0]);
         data.seqs[1].append(data.stops[1] + "---");
-        data.weight += gap_score + gap_score;
+        data.score += gap_score + gap_score;
     }
 }
 
